"""Sensors for Linky TIC integration."""

from __future__ import annotations

from collections.abc import Callable
import logging
from typing import Generic, Optional, TypeVar, cast

from homeassistant.components.sensor import (
    SensorDeviceClass,
    SensorEntity,
    SensorStateClass,
)
from homeassistant.config_entries import ConfigEntry
from homeassistant.const import (
    EntityCategory,
    UnitOfApparentPower,
    UnitOfElectricCurrent,
    UnitOfElectricPotential,
    UnitOfEnergy,
    UnitOfPower,
)
from homeassistant.core import HomeAssistant, callback
from homeassistant.helpers.entity_platform import AddEntitiesCallback

from .entity import LinkyTICEntity
from .const import (
    DID_CONSTRUCTOR,
    DID_CONSTRUCTOR_CODE,
    DID_REGNUMBER,
    DID_TYPE,
    DID_TYPE_CODE,
    DID_YEAR,
    DOMAIN,
    SETUP_PRODUCER,
    SETUP_THREEPHASE,
    SETUP_TICMODE,
    TICMODE_STANDARD,
)
from .serial_reader import LinkyTICReader
from .status_register import StatusRegister

_LOGGER = logging.getLogger(__name__)


# config flow setup
async def async_setup_entry(
    hass: HomeAssistant,
    config_entry: ConfigEntry,
    async_add_entities: AddEntitiesCallback,
) -> None:
    """Modern (thru config entry) sensors setup."""
    _LOGGER.debug("%s: setting up sensor plateform", config_entry.title)
    # Retrieve the serial reader object
    try:
        serial_reader = hass.data[DOMAIN][config_entry.entry_id]
    except KeyError:
        _LOGGER.error(
            "%s: can not init sensors: failed to get the serial reader object",
            config_entry.title,
        )
        return
    # Init sensors
    sensors = []
    if config_entry.data.get(SETUP_TICMODE) == TICMODE_STANDARD:
        # standard mode
        sensors = [
            ADSSensor(
                config_title=config_entry.title,
                tag="ADSC",
                config_uniq_id=config_entry.entry_id,
                serial_reader=serial_reader,
            ),
            LinkyTICStringSensor(
                tag="VTIC",
                name="Version de la TIC",
                config_title=config_entry.title,
                config_uniq_id=config_entry.entry_id,
                serial_reader=serial_reader,
                icon="mdi:tag",
            ),
            DateEtHeureSensor(
                config_title=config_entry.title,
                config_uniq_id=config_entry.entry_id,
                serial_reader=serial_reader,
            ),
            LinkyTICStringSensor(
                tag="NGTF",
                name="Nom du calendrier tarifaire fournisseur",
                config_title=config_entry.title,
                config_uniq_id=config_entry.entry_id,
                serial_reader=serial_reader,
                icon="mdi:cash-check",
            ),
            LinkyTICStringSensor(
                tag="LTARF",
                name="Libellé tarif fournisseur en cours",
                config_title=config_entry.title,
                config_uniq_id=config_entry.entry_id,
                serial_reader=serial_reader,
                icon="mdi:cash-check",
            ),
            EnergyIndexSensor(
                tag="EAST",
                name="Energie active soutirée totale",
                config_title=config_entry.title,
                config_uniq_id=config_entry.entry_id,
                serial_reader=serial_reader,
            ),
            EnergyIndexSensor(
                tag="EASF01",
                name="Energie active soutirée fournisseur, index 01",
                config_title=config_entry.title,
                config_uniq_id=config_entry.entry_id,
                serial_reader=serial_reader,
            ),
            EnergyIndexSensor(
                tag="EASF02",
                name="Energie active soutirée fournisseur, index 02",
                config_title=config_entry.title,
                config_uniq_id=config_entry.entry_id,
                serial_reader=serial_reader,
            ),
            EnergyIndexSensor(
                tag="EASF03",
                name="Energie active soutirée fournisseur, index 03",
                config_title=config_entry.title,
                config_uniq_id=config_entry.entry_id,
                serial_reader=serial_reader,
            ),
            EnergyIndexSensor(
                tag="EASF04",
                name="Energie active soutirée fournisseur, index 04",
                config_title=config_entry.title,
                config_uniq_id=config_entry.entry_id,
                serial_reader=serial_reader,
            ),
            EnergyIndexSensor(
                tag="EASF05",
                name="Energie active soutirée fournisseur, index 05",
                config_title=config_entry.title,
                config_uniq_id=config_entry.entry_id,
                serial_reader=serial_reader,
            ),
            EnergyIndexSensor(
                tag="EASF06",
                name="Energie active soutirée fournisseur, index 06",
                config_title=config_entry.title,
                config_uniq_id=config_entry.entry_id,
                serial_reader=serial_reader,
            ),
            EnergyIndexSensor(
                tag="EASF07",
                name="Energie active soutirée fournisseur, index 07",
                config_title=config_entry.title,
                config_uniq_id=config_entry.entry_id,
                serial_reader=serial_reader,
            ),
            EnergyIndexSensor(
                tag="EASF08",
                name="Energie active soutirée fournisseur, index 08",
                config_title=config_entry.title,
                config_uniq_id=config_entry.entry_id,
                serial_reader=serial_reader,
            ),
            EnergyIndexSensor(
                tag="EASF09",
                name="Energie active soutirée fournisseur, index 09",
                config_title=config_entry.title,
                config_uniq_id=config_entry.entry_id,
                serial_reader=serial_reader,
            ),
            EnergyIndexSensor(
                tag="EASD01",
                name="Energie active soutirée distributeur, index 01",
                config_title=config_entry.title,
                config_uniq_id=config_entry.entry_id,
                serial_reader=serial_reader,
            ),
            EnergyIndexSensor(
                tag="EASD02",
                name="Energie active soutirée distributeur, index 02",
                config_title=config_entry.title,
                config_uniq_id=config_entry.entry_id,
                serial_reader=serial_reader,
            ),
            EnergyIndexSensor(
                tag="EASD03",
                name="Energie active soutirée distributeur, index 03",
                config_title=config_entry.title,
                config_uniq_id=config_entry.entry_id,
                serial_reader=serial_reader,
            ),
            EnergyIndexSensor(
                tag="EASD04",
                name="Energie active soutirée distributeur, index 04",
                config_title=config_entry.title,
                config_uniq_id=config_entry.entry_id,
                serial_reader=serial_reader,
            ),
            CurrentSensor(
                tag="IRMS1",
                name="Courant efficace, phase 1",
                config_title=config_entry.title,
                config_uniq_id=config_entry.entry_id,
                serial_reader=serial_reader,
                state_class=SensorStateClass.MEASUREMENT,
                register_callback=True,
            ),
            VoltageSensor(
                tag="URMS1",
                name="Tension efficace, phase 1",
                config_title=config_entry.title,
                config_uniq_id=config_entry.entry_id,
                serial_reader=serial_reader,
                state_class=SensorStateClass.MEASUREMENT,
                register_callback=True,
            ),
            ApparentPowerSensor(
                tag="PREF",
                name="Puissance app. de référence",
                config_title=config_entry.title,
                config_uniq_id=config_entry.entry_id,
                serial_reader=serial_reader,
                register_callback=True,
                category=EntityCategory.DIAGNOSTIC,
                conversion_function=(lambda x: x * 1000),  # kVA conversion
            ),
            ApparentPowerSensor(
                tag="PCOUP",
                name="Puissance app. de coupure",
                config_title=config_entry.title,
                config_uniq_id=config_entry.entry_id,
                serial_reader=serial_reader,
                register_callback=True,
                category=EntityCategory.DIAGNOSTIC,
                conversion_function=(lambda x: x * 1000),  # kVA conversion
            ),
            ApparentPowerSensor(
                tag="SINSTS",
                name="Puissance app. instantanée soutirée",
                config_title=config_entry.title,
                config_uniq_id=config_entry.entry_id,
                serial_reader=serial_reader,
                state_class=SensorStateClass.MEASUREMENT,
                register_callback=True,
            ),
            ApparentPowerSensor(
                tag="SMAXSN",
                name="Puissance app. max. soutirée n",
                config_title=config_entry.title,
                config_uniq_id=config_entry.entry_id,
                serial_reader=serial_reader,
                register_callback=True,
            ),
            ApparentPowerSensor(
                tag="SMAXSN-1",
                name="Puissance app. max. soutirée n-1",
                config_title=config_entry.title,
                config_uniq_id=config_entry.entry_id,
                serial_reader=serial_reader,
                register_callback=True,
            ),
            PowerSensor(
                tag="CCASN",
                name="Point n de la courbe de charge active soutirée",
                config_title=config_entry.title,
                config_uniq_id=config_entry.entry_id,
                serial_reader=serial_reader,
            ),
            PowerSensor(
                tag="CCASN-1",
                name="Point n-1 de la courbe de charge active soutirée",
                config_title=config_entry.title,
                config_uniq_id=config_entry.entry_id,
                serial_reader=serial_reader,
            ),
            VoltageSensor(
                tag="UMOY1",
                name="Tension moy. ph. 1",
                config_title=config_entry.title,
                config_uniq_id=config_entry.entry_id,
                serial_reader=serial_reader,
                state_class=SensorStateClass.MEASUREMENT,  # Is this a curent value?
                register_callback=True,
            ),
            LinkyTICStringSensor(
                tag="DPM1",
                name="Début pointe mobile 1",
                config_title=config_entry.title,
                config_uniq_id=config_entry.entry_id,
                serial_reader=serial_reader,
                icon="mdi:clock-start",
            ),
            LinkyTICStringSensor(
                tag="FPM1",
                name="Fin pointe mobile 1",
                config_title=config_entry.title,
                config_uniq_id=config_entry.entry_id,
                serial_reader=serial_reader,
                icon="mdi:clock-end",
            ),
            LinkyTICStringSensor(
                tag="DPM2",
                name="Début pointe mobile 2",
                config_title=config_entry.title,
                config_uniq_id=config_entry.entry_id,
                serial_reader=serial_reader,
                icon="mdi:clock-start",
            ),
            LinkyTICStringSensor(
                tag="FPM2",
                name="Fin pointe mobile 2",
                config_title=config_entry.title,
                config_uniq_id=config_entry.entry_id,
                serial_reader=serial_reader,
                icon="mdi:clock-end",
            ),
            LinkyTICStringSensor(
                tag="DPM3",
                name="Début pointe mobile 3",
                config_title=config_entry.title,
                config_uniq_id=config_entry.entry_id,
                serial_reader=serial_reader,
                icon="mdi:clock-start",
            ),
            LinkyTICStringSensor(
                tag="FPM3",
                name="Fin pointe mobile 3",
                config_title=config_entry.title,
                config_uniq_id=config_entry.entry_id,
                serial_reader=serial_reader,
                icon="mdi:clock-end",
            ),
            LinkyTICStringSensor(
                tag="MSG1",
                name="Message court",
                config_title=config_entry.title,
                config_uniq_id=config_entry.entry_id,
                serial_reader=serial_reader,
                icon="mdi:message-text-outline",
            ),
            LinkyTICStringSensor(
                tag="MSG2",
                name="Message Ultra court",
                config_title=config_entry.title,
                config_uniq_id=config_entry.entry_id,
                serial_reader=serial_reader,
                icon="mdi:message-text-outline",
            ),
            LinkyTICStringSensor(
                tag="PRM",
                name="PRM",
                config_title=config_entry.title,
                config_uniq_id=config_entry.entry_id,
                serial_reader=serial_reader,
                icon="mdi:tag",
            ),
            LinkyTICStringSensor(
                tag="RELAIS",
                name="Relais",
                config_title=config_entry.title,
                config_uniq_id=config_entry.entry_id,
                serial_reader=serial_reader,
                icon="mdi:electric-switch",
            ),
            LinkyTICStringSensor(
                tag="NTARF",
                name="Numéro de l’index tarifaire en cours",
                config_title=config_entry.title,
                config_uniq_id=config_entry.entry_id,
                serial_reader=serial_reader,
                icon="mdi:cash-check",
            ),
            LinkyTICStringSensor(
                tag="NJOURF",
                name="Numéro du jour en cours calendrier fournisseur",
                config_title=config_entry.title,
                config_uniq_id=config_entry.entry_id,
                serial_reader=serial_reader,
                icon="mdi:calendar-month-outline",
            ),
            LinkyTICStringSensor(
                tag="NJOURF+1",
                name="Numéro du prochain jour calendrier fournisseur",
                config_title=config_entry.title,
                config_uniq_id=config_entry.entry_id,
                serial_reader=serial_reader,
                icon="mdi:calendar-month-outline",
            ),
            ProfilDuProchainJourCalendrierFournisseurSensor(
                config_title=config_entry.title,
                config_uniq_id=config_entry.entry_id,
                serial_reader=serial_reader,
            ),
            LinkyTICStringSensor(
                tag="PPOINTE",
                name="Profil du prochain jour de pointe",
                config_title=config_entry.title,
                config_uniq_id=config_entry.entry_id,
                serial_reader=serial_reader,
                icon="mdi:calendar-month-outline",
            ),
            LinkyTICStringSensor(
                tag="STGE",
                name="Registre de statuts",
                config_title=config_entry.title,
                config_uniq_id=config_entry.entry_id,
                serial_reader=serial_reader,
                icon="mdi:list-status",
            ),
            # LinkyTICStatusRegisterSensor(
            #     name="Statut contact sec",
            #     config_title=config_entry.title,
            #     config_uniq_id=config_entry.entry_id,
            #     serial_reader=serial_reader,
            #     icon="mdi:electric-switch",
            #     field=StatusRegister.CONTACT_SEC,
            # ),
            LinkyTICStatusRegisterSensor(
                name="Statut organe de coupure",
                config_title=config_entry.title,
                config_uniq_id=config_entry.entry_id,
                serial_reader=serial_reader,
                icon="mdi:connection",
                field=StatusRegister.ORGANE_DE_COUPURE,
            ),
            # LinkyTICStatusRegisterSensor(
            #     name="Statut état du cache-bornes distributeur",
            #     config_title=config_entry.title,
            #     config_uniq_id=config_entry.entry_id,
            #     serial_reader=serial_reader,
            #     icon="mdi:toy-brick-outline",
            #     field=StatusRegister.ETAT_DU_CACHE_BORNE_DISTRIBUTEUR,
            # ),
            # LinkyTICStatusRegisterSensor(
            #     name="Statut surtension sur une des phases",
            #     config_title=config_entry.title,
            #     config_uniq_id=config_entry.entry_id,
            #     serial_reader=serial_reader,
            #     icon="mdi:flash-alert",
            #     field=StatusRegister.SURTENSION_SUR_UNE_DES_PHASES,
            # ),
            # LinkyTICStatusRegisterSensor(
            #     name="Statut dépassement de la puissance de référence",
            #     config_title=config_entry.title,
            #     config_uniq_id=config_entry.entry_id,
            #     serial_reader=serial_reader,
            #     icon="mdi:flash-alert",
            #     field=StatusRegister.DEPASSEMENT_PUISSANCE_REFERENCE,
            # ),
            # LinkyTICStatusRegisterSensor(
            #     name="Statut producteur/consommateur",
            #     config_title=config_entry.title,
            #     config_uniq_id=config_entry.entry_id,
            #     serial_reader=serial_reader,
            #     icon="mdi:transmission-tower",
            #     field=StatusRegister.PRODUCTEUR_CONSOMMATEUR,
            # ),
            # LinkyTICStatusRegisterSensor(
            #     name="Statut sens de l’énergie active",
            #     config_title=config_entry.title,
            #     config_uniq_id=config_entry.entry_id,
            #     serial_reader=serial_reader,
            #     icon="mdi:transmission-tower",
            #     field=StatusRegister.SENS_ENERGIE_ACTIVE,
            # ),
            LinkyTICStatusRegisterSensor(
                name="Statut tarif contrat fourniture",
                config_title=config_entry.title,
                config_uniq_id=config_entry.entry_id,
                serial_reader=serial_reader,
                icon="mdi:cash-check",
                field=StatusRegister.TARIF_CONTRAT_FOURNITURE,
            ),
            LinkyTICStatusRegisterSensor(
                name="Statut tarif contrat distributeur",
                config_title=config_entry.title,
                config_uniq_id=config_entry.entry_id,
                serial_reader=serial_reader,
                icon="mdi:cash-check",
                field=StatusRegister.TARIF_CONTRAT_DISTRIBUTEUR,
            ),
            # LinkyTICStatusRegisterSensor(
            #     name="Statut mode dégradée de l'horloge",
            #     config_title=config_entry.title,
            #     config_uniq_id=config_entry.entry_id,
            #     serial_reader=serial_reader,
            #     icon="mdi:clock-alert-outline",
            #     field=StatusRegister.MODE_DEGRADE_HORLOGE,
            # ),
            # LinkyTICStatusRegisterSensor(
            #     name="Statut sortie télé-information",
            #     config_title=config_entry.title,
            #     config_uniq_id=config_entry.entry_id,
            #     serial_reader=serial_reader,
            #     icon="mdi:tag",
            #     field=StatusRegister.MODE_TIC,
            # ),
            LinkyTICStatusRegisterSensor(
                name="Statut sortie communication Euridis",
                config_title=config_entry.title,
                config_uniq_id=config_entry.entry_id,
                serial_reader=serial_reader,
                icon="mdi:tag",
                field=StatusRegister.ETAT_SORTIE_COMMUNICATION_EURIDIS,
            ),
            LinkyTICStatusRegisterSensor(
                name="Statut CPL",
                config_title=config_entry.title,
                config_uniq_id=config_entry.entry_id,
                serial_reader=serial_reader,
                icon="mdi:tag",
                field=StatusRegister.STATUS_CPL,
            ),
            # LinkyTICStatusRegisterSensor(
            #     name="Statut synchronisation CPL",
            #     config_title=config_entry.title,
            #     config_uniq_id=config_entry.entry_id,
            #     serial_reader=serial_reader,
            #     icon="mdi:sync",
            #     field=StatusRegister.SYNCHRO_CPL,
            # ),
            LinkyTICStatusRegisterSensor(
                name="Statut couleur du jour tempo",
                config_title=config_entry.title,
                config_uniq_id=config_entry.entry_id,
                serial_reader=serial_reader,
                icon="mdi:palette",
                field=StatusRegister.COULEUR_JOUR_CONTRAT_TEMPO,
            ),
            LinkyTICStatusRegisterSensor(
                name="Statut couleur du lendemain tempo",
                config_title=config_entry.title,
                config_uniq_id=config_entry.entry_id,
                serial_reader=serial_reader,
                icon="mdi:palette",
                field=StatusRegister.COULEUR_LENDEMAIN_CONTRAT_TEMPO,
            ),
            LinkyTICStatusRegisterSensor(
                name="Statut préavis pointes mobiles",
                config_title=config_entry.title,
                config_uniq_id=config_entry.entry_id,
                serial_reader=serial_reader,
                icon="mdi:clock-alert-outline",
                field=StatusRegister.PREAVIS_POINTES_MOBILES,
            ),
            LinkyTICStatusRegisterSensor(
                name="Statut pointe mobile",
                config_title=config_entry.title,
                config_uniq_id=config_entry.entry_id,
                serial_reader=serial_reader,
                icon="mdi:progress-clock",
                field=StatusRegister.POINTE_MOBILE,
            ),
        ]
        # Add producer specific sensors
        if bool(config_entry.data.get(SETUP_PRODUCER)):
            sensors.append(
                EnergyIndexSensor(
                    tag="EAIT",
                    name="Energie active injectée totale",
                    config_title=config_entry.title,
                    config_uniq_id=config_entry.entry_id,
                    serial_reader=serial_reader,
                    icon="mdi:transmission-tower-import",
                )
            )
            sensors.append(
                EnergyIndexSensor(
                    tag="ERQ1",
                    name="Energie réactive Q1 totale",
                    config_title=config_entry.title,
                    config_uniq_id=config_entry.entry_id,
                    serial_reader=serial_reader,
                    icon="mdi:transmission-tower-import",
                )
            )
            sensors.append(
                EnergyIndexSensor(
                    tag="ERQ2",
                    name="Energie réactive Q2 totale",
                    config_title=config_entry.title,
                    config_uniq_id=config_entry.entry_id,
                    serial_reader=serial_reader,
                    icon="mdi:transmission-tower-import",
                )
            )
            sensors.append(
                EnergyIndexSensor(
                    tag="ERQ3",
                    name="Energie réactive Q3 totale",
                    config_title=config_entry.title,
                    config_uniq_id=config_entry.entry_id,
                    serial_reader=serial_reader,
                    icon="mdi:transmission-tower-import",
                )
            )
            sensors.append(
                EnergyIndexSensor(
                    tag="ERQ4",
                    name="Energie réactive Q4 totale",
                    config_title=config_entry.title,
                    config_uniq_id=config_entry.entry_id,
                    serial_reader=serial_reader,
                    icon="mdi:transmission-tower-import",
                )
            )
            sensors.append(
                ApparentPowerSensor(
                    tag="SINSTI",
                    name="Puissance app. instantanée injectée",
                    config_title=config_entry.title,
                    config_uniq_id=config_entry.entry_id,
                    serial_reader=serial_reader,
                    state_class=SensorStateClass.MEASUREMENT,
                    register_callback=True,
                    icon="mdi:transmission-tower-import",
                )
            )
            sensors.append(
                ApparentPowerSensor(
                    tag="SMAXIN",
                    name="Puissance app. max. injectée n",
                    config_title=config_entry.title,
                    config_uniq_id=config_entry.entry_id,
                    serial_reader=serial_reader,
                    register_callback=True,
                    icon="mdi:transmission-tower-import",
                )
            )
            sensors.append(
                ApparentPowerSensor(
                    tag="SMAXIN-1",
                    name="Puissance app. max. injectée n-1",
                    config_title=config_entry.title,
                    config_uniq_id=config_entry.entry_id,
                    serial_reader=serial_reader,
                    register_callback=True,
                    icon="mdi:transmission-tower-import",
                )
            )
            sensors.append(
                PowerSensor(
                    tag="CCAIN",
                    name="Point n de la courbe de charge active injectée",
                    config_title=config_entry.title,
                    config_uniq_id=config_entry.entry_id,
                    serial_reader=serial_reader,
                    icon="mdi:transmission-tower-import",
                )
            )
            sensors.append(
                PowerSensor(
                    tag="CCAIN-1",
                    name="Point n-1 de la courbe de charge active injectée",
                    config_title=config_entry.title,
                    config_uniq_id=config_entry.entry_id,
                    serial_reader=serial_reader,
                    icon="mdi:transmission-tower-import",
                )
            )
        # Add three-phase specific sensors
        if bool(config_entry.data.get(SETUP_THREEPHASE)):
            sensors.append(
                CurrentSensor(
                    tag="IRMS2",
                    name="Courant efficace, phase 2",
                    config_title=config_entry.title,
                    config_uniq_id=config_entry.entry_id,
                    serial_reader=serial_reader,
                    state_class=SensorStateClass.MEASUREMENT,
                    register_callback=True,
                )
            )
            sensors.append(
                CurrentSensor(
                    tag="IRMS3",
                    name="Courant efficace, phase 3",
                    config_title=config_entry.title,
                    config_uniq_id=config_entry.entry_id,
                    serial_reader=serial_reader,
                    state_class=SensorStateClass.MEASUREMENT,
                    register_callback=True,
                )
            )
            sensors.append(
                VoltageSensor(
                    tag="URMS2",
                    name="Tension efficace, phase 2",
                    config_title=config_entry.title,
                    config_uniq_id=config_entry.entry_id,
                    serial_reader=serial_reader,
                    state_class=SensorStateClass.MEASUREMENT,
                    register_callback=True,
                )
            )
            sensors.append(
                VoltageSensor(
                    tag="URMS3",
                    name="Tension efficace, phase 3",
                    config_title=config_entry.title,
                    config_uniq_id=config_entry.entry_id,
                    serial_reader=serial_reader,
                    state_class=SensorStateClass.MEASUREMENT,
                    register_callback=True,
                )
            )
            sensors.append(
                ApparentPowerSensor(
                    tag="SINSTS1",
                    name="Puissance app. instantanée soutirée phase 1",
                    config_title=config_entry.title,
                    config_uniq_id=config_entry.entry_id,
                    serial_reader=serial_reader,
                    state_class=SensorStateClass.MEASUREMENT,
                    register_callback=True,
                )
            )
            sensors.append(
                ApparentPowerSensor(
                    tag="SINSTS2",
                    name="Puissance app. instantanée soutirée phase 2",
                    config_title=config_entry.title,
                    config_uniq_id=config_entry.entry_id,
                    serial_reader=serial_reader,
                    state_class=SensorStateClass.MEASUREMENT,
                    register_callback=True,
                )
            )
            sensors.append(
                ApparentPowerSensor(
                    tag="SINSTS3",
                    name="Puissance app. instantanée soutirée phase 3",
                    config_title=config_entry.title,
                    config_uniq_id=config_entry.entry_id,
                    serial_reader=serial_reader,
                    state_class=SensorStateClass.MEASUREMENT,
                    register_callback=True,
                )
            )
            sensors.append(
                ApparentPowerSensor(
                    tag="SMAXSN1",
                    name="Puissance app max. soutirée n phase 1",
                    config_title=config_entry.title,
                    config_uniq_id=config_entry.entry_id,
                    serial_reader=serial_reader,
                    register_callback=True,
                )
            )
            sensors.append(
                ApparentPowerSensor(
                    tag="SMAXSN2",
                    name="Puissance app max. soutirée n phase 2",
                    config_title=config_entry.title,
                    config_uniq_id=config_entry.entry_id,
                    serial_reader=serial_reader,
                    register_callback=True,
                )
            )
            sensors.append(
                ApparentPowerSensor(
                    tag="SMAXSN3",
                    name="Puissance app max. soutirée n phase 3",
                    config_title=config_entry.title,
                    config_uniq_id=config_entry.entry_id,
                    serial_reader=serial_reader,
                    register_callback=True,
                )
            )
            sensors.append(
                ApparentPowerSensor(
                    tag="SMAXSN1-1",
                    name="Puissance app max. soutirée n-1 phase 1",
                    config_title=config_entry.title,
                    config_uniq_id=config_entry.entry_id,
                    serial_reader=serial_reader,
                    register_callback=True,
                )
            )
            sensors.append(
                ApparentPowerSensor(
                    tag="SMAXSN2-1",
                    name="Puissance app max. soutirée n-1 phase 2",
                    config_title=config_entry.title,
                    config_uniq_id=config_entry.entry_id,
                    serial_reader=serial_reader,
                    register_callback=True,
                )
            )
            sensors.append(
                ApparentPowerSensor(
                    tag="SMAXSN3-1",
                    name="Puissance app max. soutirée n-1 phase 3",
                    config_title=config_entry.title,
                    config_uniq_id=config_entry.entry_id,
                    serial_reader=serial_reader,
                    register_callback=True,
                )
            )
            sensors.append(
                VoltageSensor(
                    tag="UMOY2",
                    name="Tension moy. ph. 2",
                    config_title=config_entry.title,
                    config_uniq_id=config_entry.entry_id,
                    serial_reader=serial_reader,
                    state_class=SensorStateClass.MEASUREMENT,
                    register_callback=True,
                )
            )
            sensors.append(
                VoltageSensor(
                    tag="UMOY3",
                    name="Tension moy. ph. 3",
                    config_title=config_entry.title,
                    config_uniq_id=config_entry.entry_id,
                    serial_reader=serial_reader,
                    state_class=SensorStateClass.MEASUREMENT,
                    register_callback=True,
                )
            )

    else:
        # historic mode
        sensors = [
            ADSSensor(
                config_title=config_entry.title,
                tag="ADCO",
                config_uniq_id=config_entry.entry_id,
                serial_reader=serial_reader,
            ),
            LinkyTICStringSensor(
                tag="OPTARIF",
                name="Option tarifaire choisie",
                config_title=config_entry.title,
                config_uniq_id=config_entry.entry_id,
                serial_reader=serial_reader,
                icon="mdi:cash-check",
                category=EntityCategory.DIAGNOSTIC,
            ),
            CurrentSensor(
                tag="ISOUSC",
                name="Intensité souscrite",
                config_title=config_entry.title,
                config_uniq_id=config_entry.entry_id,
                serial_reader=serial_reader,
                category=EntityCategory.DIAGNOSTIC,
            ),
            EnergyIndexSensor(
                tag="BASE",
                name="Index option Base",
                config_title=config_entry.title,
                config_uniq_id=config_entry.entry_id,
                serial_reader=serial_reader,
            ),
            EnergyIndexSensor(
                tag="HCHC",
                name="Index option Heures Creuses - Heures Creuses",
                config_title=config_entry.title,
                config_uniq_id=config_entry.entry_id,
                serial_reader=serial_reader,
            ),
            EnergyIndexSensor(
                tag="HCHP",
                name="Index option Heures Creuses - Heures Pleines",
                config_title=config_entry.title,
                config_uniq_id=config_entry.entry_id,
                serial_reader=serial_reader,
            ),
            EnergyIndexSensor(
                tag="EJPHN",
                name="Index option EJP - Heures Normal" + "es",  # workaround for codespell in HA pre commit hook
                config_title=config_entry.title,
                config_uniq_id=config_entry.entry_id,
                serial_reader=serial_reader,
            ),
            EnergyIndexSensor(
                tag="EJPHPM",
                name="Index option EJP - Heures de Pointe Mobile",
                config_title=config_entry.title,
                config_uniq_id=config_entry.entry_id,
                serial_reader=serial_reader,
            ),
            EnergyIndexSensor(
                tag="BBRHCJB",
                name="Index option Tempo - Heures Creuses Jours Bleus",
                config_title=config_entry.title,
                config_uniq_id=config_entry.entry_id,
                serial_reader=serial_reader,
            ),
            EnergyIndexSensor(
                tag="BBRHPJB",
                name="Index option Tempo - Heures Pleines Jours Bleus",
                config_title=config_entry.title,
                config_uniq_id=config_entry.entry_id,
                serial_reader=serial_reader,
            ),
            EnergyIndexSensor(
                tag="BBRHCJW",
                name="Index option Tempo - Heures Creuses Jours Blancs",
                config_title=config_entry.title,
                config_uniq_id=config_entry.entry_id,
                serial_reader=serial_reader,
            ),
            EnergyIndexSensor(
                tag="BBRHPJW",
                name="Index option Tempo - Heures Pleines Jours Blancs",
                config_title=config_entry.title,
                config_uniq_id=config_entry.entry_id,
                serial_reader=serial_reader,
            ),
            EnergyIndexSensor(
                tag="BBRHCJR",
                name="Index option Tempo - Heures Creuses Jours Rouges",
                config_title=config_entry.title,
                config_uniq_id=config_entry.entry_id,
                serial_reader=serial_reader,
            ),
            EnergyIndexSensor(
                tag="BBRHPJR",
                name="Index option Tempo - Heures Pleines Jours Rouges",
                config_title=config_entry.title,
                config_uniq_id=config_entry.entry_id,
                serial_reader=serial_reader,
            ),
            PEJPSensor(
                config_title=config_entry.title,
                config_uniq_id=config_entry.entry_id,
                serial_reader=serial_reader,
            ),
            LinkyTICStringSensor(
                tag="PTEC",
                name="Période Tarifaire en cours",
                config_title=config_entry.title,
                config_uniq_id=config_entry.entry_id,
                serial_reader=serial_reader,
                icon="mdi:calendar-expand-horizontal",
            ),
            LinkyTICStringSensor(
                tag="DEMAIN",
                name="Couleur du lendemain",
                config_title=config_entry.title,
                config_uniq_id=config_entry.entry_id,
                serial_reader=serial_reader,
                icon="mdi:palette",
            ),
            ApparentPowerSensor(
                tag="PAPP",
                name="Puissance apparente",
                config_title=config_entry.title,
                config_uniq_id=config_entry.entry_id,
                serial_reader=serial_reader,
                state_class=SensorStateClass.MEASUREMENT,
                register_callback=True,
            ),
            LinkyTICStringSensor(
                tag="HHPHC",
                name="Horaire Heures Pleines Heures Creuses",
                config_title=config_entry.title,
                config_uniq_id=config_entry.entry_id,
                serial_reader=serial_reader,
                icon="mdi:clock-outline",
                enabled_by_default=False,
            ),
            LinkyTICStringSensor(
                tag="MOTDETAT",
                name="Mo" + "t d'état du compteur",  # workaround for codespell in HA pre commit hook
                config_title=config_entry.title,
                config_uniq_id=config_entry.entry_id,
                serial_reader=serial_reader,
                icon="mdi:file-word-box-outline",
                category=EntityCategory.DIAGNOSTIC,
                enabled_by_default=False,
            ),
        ]
        # Add specific sensors
        if bool(config_entry.data.get(SETUP_THREEPHASE)):
            # three-phase - concat specific sensors
            sensors.append(
                CurrentSensor(
                    tag="IINST1",
                    name="Intensité Instantanée (phase 1)",
                    config_title=config_entry.title,
                    config_uniq_id=config_entry.entry_id,
                    serial_reader=serial_reader,
                    state_class=SensorStateClass.MEASUREMENT,
                    register_callback=True,
                )
            )
            sensors.append(
                CurrentSensor(
                    tag="IINST2",
                    name="Intensité Instantanée (phase 2)",
                    config_title=config_entry.title,
                    config_uniq_id=config_entry.entry_id,
                    serial_reader=serial_reader,
                    state_class=SensorStateClass.MEASUREMENT,
                    register_callback=True,
                )
            )
            sensors.append(
                CurrentSensor(
                    tag="IINST3",
                    name="Intensité Instantanée (phase 3)",
                    config_title=config_entry.title,
                    config_uniq_id=config_entry.entry_id,
                    serial_reader=serial_reader,
                    state_class=SensorStateClass.MEASUREMENT,
                    register_callback=True,
                )
            )
            sensors.append(
                CurrentSensor(
                    tag="IMAX1",
                    name="Intensité maximale appelée (phase 1)",
                    config_title=config_entry.title,
                    config_uniq_id=config_entry.entry_id,
                    serial_reader=serial_reader,
                )
            )
            sensors.append(
                CurrentSensor(
                    tag="IMAX2",
                    name="Intensité maximale appelée (phase 2)",
                    config_title=config_entry.title,
                    config_uniq_id=config_entry.entry_id,
                    serial_reader=serial_reader,
                )
            )
            sensors.append(
                CurrentSensor(
                    tag="IMAX3",
                    name="Intensité maximale appelée (phase 3)",
                    config_title=config_entry.title,
                    config_uniq_id=config_entry.entry_id,
                    serial_reader=serial_reader,
                )
            )
            sensors.append(
                PowerSensor(  # documentation says unit is Watt but description talks about VoltAmp :/
                    tag="PMAX",
                    name="Puissance maximale triphasée atteinte (jour n-1)",
                    config_title=config_entry.title,
                    config_uniq_id=config_entry.entry_id,
                    serial_reader=serial_reader,
                )
            )
            sensors.append(
                LinkyTICStringSensor(
                    tag="PPOT",
                    name="Présence des potentiels",
                    config_title=config_entry.title,
                    config_uniq_id=config_entry.entry_id,
                    serial_reader=serial_reader,
                    category=EntityCategory.DIAGNOSTIC,
                )
            )
            # Burst sensors
            sensors.append(
                CurrentSensor(
                    tag="ADIR1",
                    name="Avertissement de Dépassement d'intensité de réglage (phase 1)",
                    config_title=config_entry.title,
                    config_uniq_id=config_entry.entry_id,
                    serial_reader=serial_reader,
                    register_callback=True,
                )
            )
            sensors.append(
                CurrentSensor(
                    tag="ADIR2",
                    name="Avertissement de Dépassement d'intensité de réglage (phase 2)",
                    config_title=config_entry.title,
                    config_uniq_id=config_entry.entry_id,
                    serial_reader=serial_reader,
                    register_callback=True,
                )
            )
            sensors.append(
                CurrentSensor(
                    tag="ADIR3",
                    name="Avertissement de Dépassement d'intensité de réglage (phase 3)",
                    config_title=config_entry.title,
                    config_uniq_id=config_entry.entry_id,
                    serial_reader=serial_reader,
                    register_callback=True,
                )
            )
            _LOGGER.info("Adding %d sensors for the three phase historic mode", len(sensors))
        else:
            # single phase - concat specific sensors
            sensors.append(
                CurrentSensor(
                    tag="IINST",
                    name="Intensité Instantanée",
                    config_title=config_entry.title,
                    config_uniq_id=config_entry.entry_id,
                    serial_reader=serial_reader,
                    state_class=SensorStateClass.MEASUREMENT,
                    register_callback=True,
                )
            )
            sensors.append(
                CurrentSensor(
                    tag="ADPS",
                    name="Avertissement de Dépassement De Puissance Souscrite",
                    config_title=config_entry.title,
                    config_uniq_id=config_entry.entry_id,
                    serial_reader=serial_reader,
                    state_class=SensorStateClass.MEASUREMENT,
                    register_callback=True,
                )
            )
            sensors.append(
                CurrentSensor(
                    tag="IMAX",
                    name="Intensité maximale appelée",
                    config_title=config_entry.title,
                    config_uniq_id=config_entry.entry_id,
                    serial_reader=serial_reader,
                )
            )
            _LOGGER.info("Adding %d sensors for the single phase historic mode", len(sensors))
    # Add the entities to HA
    if len(sensors) > 0:
        async_add_entities(sensors, True)


T = TypeVar("T")


class LinkyTICSensor(LinkyTICEntity, SensorEntity, Generic[T]):
    """Base class for all Linky TIC sensor entities."""

    _attr_should_poll = True
    _last_value: T | None

    def __init__(self, tag: str, config_title: str, reader: LinkyTICReader) -> None:
        """Init sensor entity."""
        super().__init__(reader)
        self._last_value = None
        self._tag = tag
        self._config_title = config_title

    @property
    def native_value(self) -> T | None:
        """Value of the sensor."""
        return self._last_value

    def _update(self) -> tuple[Optional[str], Optional[str]]:
        """Get value and/or timestamp from cached data. Responsible for updating sensor availability."""
        value, timestamp = self._serial_controller.get_values(self._tag)
        _LOGGER.debug(
            "%s: retrieved %s value from serial controller: (%s, %s)",
            self._config_title,
            self._tag,
            value,
            timestamp
        )

        if not value and not timestamp:  # No data returned.
            if not self.available:
                # Sensor is already unavailable, no need to check why.
                return None, None
            if not self._serial_controller.is_connected:
                _LOGGER.debug(
                    "%s: marking the %s sensor as unavailable: serial connection lost",
                    self._config_title,
                    self._tag,
                )
                self._attr_available = False
            elif self._serial_controller.has_read_full_frame:
                _LOGGER.info(
                    "%s: marking the %s sensor as unavailable: a full frame has been read but %s has not been found",
                    self._config_title,
                    self._tag,
                    self._tag,
                )
                self._attr_available = False
            else:
                # A frame has not been read yet (it should!) or is already unavailable and no new data was fetched.
                # Let sensor in current availability state.
                pass
            return None, None

        if not self.available:
            # Data is available, so is sensor
            self._attr_available = True
            _LOGGER.info(
                "%s: marking the %s sensor as available now !",
                self._config_title,
                self._tag,
            )

        return value, timestamp


class ADSSensor(LinkyTICSensor[str]):
    """Ad resse du compteur entity."""

    # ADSSensor is a subclass and not an instance of StringSensor because it binds to two tags.

    # Generic properties
    #   https://developers.home-assistant.io/docs/core/entity#generic-properties

    _attr_entity_category = EntityCategory.DIAGNOSTIC
    _attr_name = "A" + "dress" + "e du compteur"  # workaround for codespell in HA pre commit hook
    _attr_icon = "mdi:tag"

    def __init__(self, config_title: str, tag: str, config_uniq_id: str, serial_reader: LinkyTICReader) -> None:
        """Initialize an ADCO/ADSC Sensor."""
        _LOGGER.debug("%s: initializing %s sensor", config_title, tag)
        super().__init__(tag, config_title, serial_reader)
        # Generic entity properties
        self._attr_unique_id = f"{DOMAIN}_{config_uniq_id}_adco"
        self._extra: dict[str, str] = {}

    @property
    def extra_state_attributes(self) -> dict[str, str]:
        """Get HA sensor extra attributes."""
        return self._extra

    @callback
    def update(self):
        """Update the value of the sensor from the thread object memory cache."""
        # Get last seen value from controller
        value, _ = self._update()

        if not value:
            return

        # Set this sensor extra attributes
        did = self._serial_controller.device_identification
        self._extra = {
            "constructeur": f"{did[DID_CONSTRUCTOR] or 'Inconnu'} ({did[DID_CONSTRUCTOR_CODE]})",
            "année de construction": f"20{did[DID_YEAR]}",
            "type de l'appareil": f"{did[DID_TYPE] or 'Inconnu'} ({did[DID_TYPE_CODE]})",
            "matricule de l'appareil": did[DID_REGNUMBER] or "Inconnu",
        }
        # Save value
        self._last_value = value


class LinkyTICStringSensor(LinkyTICSensor[str]):
    """Common class for text sensor."""

    _attr_entity_category = EntityCategory.DIAGNOSTIC

    def __init__(
        self,
        tag: str,
        name: str,
        config_title: str,
        config_uniq_id: str,
        serial_reader: LinkyTICReader,
        icon: str | None = None,
        category: EntityCategory | None = None,
        enabled_by_default: bool = True,
    ) -> None:
        """Initialize a Regular Str Sensor."""
        _LOGGER.debug("%s: initializing %s sensor", config_title, tag.upper())
        super().__init__(tag, config_title, serial_reader)

        # Generic Entity properties
        self._attr_name = name
        self._attr_unique_id = f"{DOMAIN}_{config_uniq_id}_{tag.lower()}"
        if icon:
            self._attr_icon = icon
        if category:
            self._attr_entity_category = category
        self._attr_entity_registry_enabled_default = enabled_by_default

    @callback
    def update(self):
        """Update the value of the sensor from the thread object memory cache."""
        # Get last seen value from controller
<<<<<<< HEAD
        value, _ = self._update()
        if not value:
            return
        self._last_value = value
=======
        value, _ = self._serial_controller.get_values(self._tag)
        _LOGGER.debug(
            "%s: retrieved %s value from serial controller: %s",
            self._config_title,
            self._tag,
            repr(value),
        )
        # Handle entity availability
        if value is None:
            if self._attr_available:
                if not self._serial_controller.is_connected():
                    _LOGGER.debug(
                        "%s: marking the %s sensor as unavailable: serial connection lost",
                        self._config_title,
                        self._tag,
                    )
                    self._attr_available = False
                elif self._serial_controller.has_read_full_frame():
                    _LOGGER.info(
                        "%s: marking the %s sensor as unavailable: a full frame has been read but %s has not been found",
                        self._config_title,
                        self._tag,
                        self._tag,
                    )
                    self._attr_available = False
                # else: we are connected but a full frame has not been read yet, let's wait a little longer before marking it unavailable
        else:
            if not self._attr_available:
                _LOGGER.info(
                    "%s: marking the %s sensor as available now !",
                    self._config_title,
                    self._tag,
                )
                self._attr_available = True
        # Save value
        # remove useless spaces
        self._last_value = ' '.join(value.split())
>>>>>>> 3674a972


class RegularIntSensor(LinkyTICSensor[int]):
    """Common class for int sensors."""

    def __init__(
        self,
        tag: str,
        name: str,
        config_title: str,
        config_uniq_id: str,
        serial_reader: LinkyTICReader,
        icon: str | None = None,
        category: EntityCategory | None = None,
        device_class: SensorDeviceClass | None = None,
        native_unit_of_measurement: str | None = None,
        state_class: SensorStateClass | None = None,
        register_callback: bool = False,
        conversion_function: Callable[[int], int] | None = None,
    ) -> None:
        """Initialize a Regular Int Sensor."""
        _LOGGER.debug("%s: initializing %s sensor", config_title, tag.upper())
        super().__init__(tag, config_title, serial_reader)
        self._attr_name = name

        if register_callback:
            self._serial_controller.register_push_notif(self._tag, self.update_notification)
        # Generic Entity properties
        if category:
            self._attr_entity_category = category
        self._attr_unique_id = f"{DOMAIN}_{config_uniq_id}_{tag.lower()}"
        if icon:
            self._attr_icon = icon
        # Sensor Entity Properties
        if device_class:
            self._attr_device_class = device_class
        if native_unit_of_measurement:
            self._attr_native_unit_of_measurement = native_unit_of_measurement
        if state_class:
            self._attr_state_class = state_class

        self._conversion_function = conversion_function

    @callback
    def update(self):
        """Update the value of the sensor from the thread object memory cache."""
        value, _ = self._update()
        if not value:
            return
        try:
            value_int = int(value)
        except ValueError:
            return
        self._last_value = self._conversion_function(value_int) if self._conversion_function else value_int

    def update_notification(self, realtime_option: bool) -> None:
        """Receive a notification from the serial reader when our tag has been read on the wire."""
        # Realtime off
        if not realtime_option:
            _LOGGER.debug(
                "received a push notification for new %s data but user has not activated real time: skipping",
                self._tag,
            )
            if not self._attr_should_poll:
                self._attr_should_poll = True  # realtime option disable, HA should poll us
            return
        # Realtime on
        _LOGGER.debug(
            "received a push notification for new %s data and user has activated real time: scheduling ha update",
            self._tag,
        )
        if self._attr_should_poll:
            self._attr_should_poll = (
                False  # now that user has activated realtime, we will push data, no need for HA to poll us
            )
        self.schedule_update_ha_state(force_refresh=True)


class EnergyIndexSensor(RegularIntSensor):
    """Common class for energy index counters, in Watt-hours."""

    _attr_device_class = SensorDeviceClass.ENERGY
    _attr_native_unit_of_measurement = UnitOfEnergy.WATT_HOUR
    _attr_state_class = SensorStateClass.TOTAL_INCREASING


class VoltageSensor(RegularIntSensor):
    """Common class for voltage sensors, in Volts."""

    _attr_device_class = SensorDeviceClass.VOLTAGE
    _attr_native_unit_of_measurement = UnitOfElectricPotential.VOLT


class CurrentSensor(RegularIntSensor):
    """Common class for electric current sensors, in Amperes."""

    _attr_device_class = SensorDeviceClass.CURRENT
    _attr_native_unit_of_measurement = UnitOfElectricCurrent.AMPERE


class PowerSensor(RegularIntSensor):
    """Common class for real power sensors, in Watts."""

    _attr_device_class = SensorDeviceClass.POWER
    _attr_native_unit_of_measurement = UnitOfPower.WATT


class ApparentPowerSensor(RegularIntSensor):
    """Common class for apparent power sensors, in Volt-Amperes."""

    _attr_device_class = SensorDeviceClass.APPARENT_POWER
    _attr_native_unit_of_measurement = UnitOfApparentPower.VOLT_AMPERE


class PEJPSensor(LinkyTICStringSensor):
    """Préavis Début EJP (30 min) sensor."""

    #
    # This sensor could be improved I think (minutes as integer), but I do not have it to check and test its values
    # Leaving it as it is to facilitate future modifications
    #
    _attr_icon = "mdi:clock-start"

    def __init__(self, config_title: str, config_uniq_id: str, serial_reader: LinkyTICReader) -> None:
        """Initialize a PEJP sensor."""
        _LOGGER.debug("%s: initializing PEJP sensor", config_title)
        super().__init__(
            tag="PEJP",
            name="Préavis Début EJP",
            config_title=config_title,
            config_uniq_id=config_uniq_id,
            serial_reader=serial_reader,
        )

        self._attr_unique_id = f"{DOMAIN}_{config_uniq_id}_{self._tag.lower()}"


class DateEtHeureSensor(LinkyTICStringSensor):
    """Date et heure courante sensor."""

    _attr_icon = "mdi:clock-outline"

    def __init__(
        self,
        config_title: str,
        config_uniq_id: str,
        serial_reader: LinkyTICReader,
    ) -> None:
        """Initialize a Date et heure sensor."""
        _LOGGER.debug("%s: initializing Date et heure courante sensor", config_title)
        super().__init__(
            tag="DATE",
            name="Date et heure courante",
            config_title=config_title,
            config_uniq_id=config_uniq_id,
            serial_reader=serial_reader,
        )

    @callback
    def update(self):
        """Update the value of the sensor from the thread object memory cache."""
        # Get last seen value from controller
        _, timestamp = self._update()

        if not timestamp:
            return
        # Save value
        saison = ""
        try:
            if timestamp[0:1] == "E":
                saison = " (Eté)"
            elif timestamp[0:1] == "H":
                saison = " (Hiver)"
            self._last_value = (
                timestamp[5:7]
                + "/"
                + timestamp[3:5]
                + "/"
                + timestamp[1:3]
                + " "
                + timestamp[7:9]
                + ":"
                + timestamp[9:11]
                + saison
            )
        except IndexError:
            return


class ProfilDuProchainJourCalendrierFournisseurSensor(LinkyTICStringSensor):
    """Profil du prochain jour du calendrier fournisseur sensor."""

    _attr_icon = "mdi:calendar-month-outline"

    def __init__(
        self,
        config_title: str,
        config_uniq_id: str,
        serial_reader: LinkyTICReader,
        category: EntityCategory | None = None,
    ) -> None:
        """Initialize a Profil du prochain jour du calendrier fournisseur sensor."""
        _LOGGER.debug("%s: initializing Date et heure courante sensor", config_title)
        super().__init__(
            tag="PJOURF+1",
            name="Profil du prochain jour calendrier fournisseur",
            config_title=config_title,
            config_uniq_id=config_uniq_id,
            serial_reader=serial_reader,
        )

    @callback
    def update(self):
        """Update the value of the sensor from the thread object memory cache."""
        # Get last seen value from controller
        value, _ = self._update()
        if not value:
            return
        self._last_value = value.replace("NONUTILE", "").strip()


class LinkyTICStatusRegisterSensor(LinkyTICStringSensor):
    """Data from status register."""

    _attr_has_entity_name = True
    _attr_should_poll = True
    _attr_device_class = SensorDeviceClass.ENUM

    def __init__(
        self,
        name: str,
        config_title: str,
        config_uniq_id: str,
        serial_reader: LinkyTICReader,
        field: StatusRegister,
        enabled_by_default: bool = True,
        icon: str | None = None,
    ) -> None:
        """Initialize a status register data sensor."""
        _LOGGER.debug("%s: initializing a status register data sensor", config_title)
        self._field = field
        super().__init__(
            tag="STGE",
            name=name,
            config_title=config_title,
            config_uniq_id=config_uniq_id,
            serial_reader=serial_reader,
            icon=icon,
            enabled_by_default=enabled_by_default,
        )
        self._attr_unique_id = f"{DOMAIN}_{config_uniq_id}_{field.name.lower()}"  # Breaking changes here.
        # For SensorDeviceClass.ENUM, _attr_options contains all the possible values for the sensor.
        self._attr_options = list(cast(dict[int, str], field.value.options).values())

    @callback
    def update(self):
        """Update the value of the sensor from the thread object memory cache."""
        # Get last seen value from controller
        value, _ = self._update()

        if not value:
            return

        try:
            self._last_value = cast(str, self._field.value.get_status(value))
        except IndexError:
            pass  # Failsafe, value is unchanged.<|MERGE_RESOLUTION|>--- conflicted
+++ resolved
@@ -1276,50 +1276,10 @@
     def update(self):
         """Update the value of the sensor from the thread object memory cache."""
         # Get last seen value from controller
-<<<<<<< HEAD
         value, _ = self._update()
         if not value:
             return
-        self._last_value = value
-=======
-        value, _ = self._serial_controller.get_values(self._tag)
-        _LOGGER.debug(
-            "%s: retrieved %s value from serial controller: %s",
-            self._config_title,
-            self._tag,
-            repr(value),
-        )
-        # Handle entity availability
-        if value is None:
-            if self._attr_available:
-                if not self._serial_controller.is_connected():
-                    _LOGGER.debug(
-                        "%s: marking the %s sensor as unavailable: serial connection lost",
-                        self._config_title,
-                        self._tag,
-                    )
-                    self._attr_available = False
-                elif self._serial_controller.has_read_full_frame():
-                    _LOGGER.info(
-                        "%s: marking the %s sensor as unavailable: a full frame has been read but %s has not been found",
-                        self._config_title,
-                        self._tag,
-                        self._tag,
-                    )
-                    self._attr_available = False
-                # else: we are connected but a full frame has not been read yet, let's wait a little longer before marking it unavailable
-        else:
-            if not self._attr_available:
-                _LOGGER.info(
-                    "%s: marking the %s sensor as available now !",
-                    self._config_title,
-                    self._tag,
-                )
-                self._attr_available = True
-        # Save value
-        # remove useless spaces
         self._last_value = ' '.join(value.split())
->>>>>>> 3674a972
 
 
 class RegularIntSensor(LinkyTICSensor[int]):
